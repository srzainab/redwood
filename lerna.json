{
<<<<<<< HEAD
  "version": "2.1.1",
=======
  "version": "2.2.0",
>>>>>>> 40010637
  "npmClient": "yarn",
  "useWorkspaces": true,
  "useNx": true,
  "command": {
    "publish": {
      "verifyAccess": false
    }
  }
}<|MERGE_RESOLUTION|>--- conflicted
+++ resolved
@@ -1,9 +1,5 @@
 {
-<<<<<<< HEAD
-  "version": "2.1.1",
-=======
   "version": "2.2.0",
->>>>>>> 40010637
   "npmClient": "yarn",
   "useWorkspaces": true,
   "useNx": true,
