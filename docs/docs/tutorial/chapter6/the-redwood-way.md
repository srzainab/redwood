--- conflicted
+++ resolved
@@ -147,13 +147,7 @@
 
 Here we're testing for both elements of the output `createdAt` timestamp: the actual text that's output (similar to how we tested for an article's truncated body) but also that the element that wraps that text is a `<time>` tag and that it contains a `datetime` attribute with the raw value of `comment.createdAt`. This might seem like overkill but the point of the `datetime` attribute is to provide a machine-readable timestamp that the browser could (theoretically) hook into and do stuff with. This makes sure that we preserve that ability.
 
-<<<<<<< HEAD
 :::info What happens if we change the formatted output of the timestamp? Wouldn't we have to change the test?
-=======
-:::info
-
-**What happens if we change the formatted output of the timestamp? Wouldn't we have to change the test?**
->>>>>>> 9fed7a16
 
 Yes, just like we'd have to change the truncation text if we changed the length of the truncation. One alternative approach to testing for the formatted output could be to move the date formatting formula into a function that you can export from the `Comment` component. Then you can import that in your test and use it to check the formatted output. Now if you change the formula the test keeps passing because it's sharing the function with `Comment`.
 
