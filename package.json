{
  "private": true,
  "license": "MIT",
  "workspaces": [
    "packages/*"
  ],
  "devDependencies": {
<<<<<<< HEAD
    "@babel/cli": "^7.10.4",
    "@babel/core": "^7.10.4",
    "@babel/node": "^7.10.4",
    "@babel/plugin-proposal-class-properties": "^7.10.4",
    "@babel/plugin-transform-runtime": "^7.10.4",
    "@babel/preset-env": "^7.10.4",
    "@babel/preset-react": "^7.10.4",
    "@babel/preset-typescript": "^7.10.4",
    "@babel/runtime-corejs3": "^7.10.4",
    "@babel/plugin-proposal-decorators": "^7.10.4",
=======
    "@babel/cli": "^7.8.4",
    "@babel/core": "^7.9.0",
    "@babel/node": "^7.8.7",
    "@babel/plugin-proposal-class-properties": "^7.8.3",
    "@babel/plugin-transform-runtime": "^7.9.0",
    "@babel/preset-env": "^7.9.0",
    "@babel/preset-react": "^7.9.4",
    "@babel/preset-typescript": "^7.9.0",
    "@babel/runtime-corejs3": "^7.9.2",
    "@testing-library/jest-dom": "5.10.0",
    "@testing-library/react": "10.2.1",
    "@testing-library/user-event": "^12.0.11",
>>>>>>> 2a20afc3
    "babel-plugin-auto-import": "^1.0.5",
    "babel-plugin-module-resolver": "^4.0.0",
    "bundlesize": "^0.18.0",
    "cross-env": "^7.0.2",
    "jest": "^26.1.0",
    "@types/jest": "^26.0.3",
    "babel-jest": "^26.1.0",
    "lerna": "^3.20.2",
    "msw": "0.19.3",
    "nodemon": "^2.0.2",
<<<<<<< HEAD
    "typescript": "^3.9.6",
    "@testing-library/react": "10.2.1",
    "@testing-library/jest-dom": "5.10.0",
    "msw": "0.19.3",
=======
    "typescript": "^3.8.3",
>>>>>>> 2a20afc3
    "whatwg-fetch": "3.0.0"
  },
  "resolutions": {
    "@types/react": "16.9.38"
  },
  "eslintConfig": {
    "extends": "@redwoodjs/eslint-config"
  },
  "scripts": {
    "build": "yarn build:clean && yarn build:js",
    "build:clean": "lerna run build:clean",
    "build:js": "cross-env NODE_ENV=production lerna run build",
    "build:types": "tsc --build --clean && tsc --build",
    "build:watch": "lerna run build:watch --parallel",
    "test": "lerna run test --stream -- --colors",
    "lint": "yarn eslint packages",
    "lint:fix": "yarn eslint --fix packages"
  }
}<|MERGE_RESOLUTION|>--- conflicted
+++ resolved
@@ -5,7 +5,6 @@
     "packages/*"
   ],
   "devDependencies": {
-<<<<<<< HEAD
     "@babel/cli": "^7.10.4",
     "@babel/core": "^7.10.4",
     "@babel/node": "^7.10.4",
@@ -16,20 +15,9 @@
     "@babel/preset-typescript": "^7.10.4",
     "@babel/runtime-corejs3": "^7.10.4",
     "@babel/plugin-proposal-decorators": "^7.10.4",
-=======
-    "@babel/cli": "^7.8.4",
-    "@babel/core": "^7.9.0",
-    "@babel/node": "^7.8.7",
-    "@babel/plugin-proposal-class-properties": "^7.8.3",
-    "@babel/plugin-transform-runtime": "^7.9.0",
-    "@babel/preset-env": "^7.9.0",
-    "@babel/preset-react": "^7.9.4",
-    "@babel/preset-typescript": "^7.9.0",
-    "@babel/runtime-corejs3": "^7.9.2",
     "@testing-library/jest-dom": "5.10.0",
     "@testing-library/react": "10.2.1",
     "@testing-library/user-event": "^12.0.11",
->>>>>>> 2a20afc3
     "babel-plugin-auto-import": "^1.0.5",
     "babel-plugin-module-resolver": "^4.0.0",
     "bundlesize": "^0.18.0",
@@ -40,14 +28,7 @@
     "lerna": "^3.20.2",
     "msw": "0.19.3",
     "nodemon": "^2.0.2",
-<<<<<<< HEAD
     "typescript": "^3.9.6",
-    "@testing-library/react": "10.2.1",
-    "@testing-library/jest-dom": "5.10.0",
-    "msw": "0.19.3",
-=======
-    "typescript": "^3.8.3",
->>>>>>> 2a20afc3
     "whatwg-fetch": "3.0.0"
   },
   "resolutions": {
