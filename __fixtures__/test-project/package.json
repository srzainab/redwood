--- conflicted
+++ resolved
@@ -8,11 +8,7 @@
     ]
   },
   "devDependencies": {
-<<<<<<< HEAD
-    "@redwoodjs/core": "1.5.2"
-=======
     "@redwoodjs/core": "2.0.0"
->>>>>>> 5f115a8b
   },
   "eslintConfig": {
     "extends": "@redwoodjs/eslint-config",
