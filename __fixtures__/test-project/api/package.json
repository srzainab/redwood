{
  "name": "api",
  "version": "0.0.0",
  "private": true,
  "dependencies": {
<<<<<<< HEAD
    "@redwoodjs/api": "1.0.0-rc.6",
    "@redwoodjs/graphql-server": "1.0.0-rc.6"
=======
    "@redwoodjs/api": "0.50.0",
    "@redwoodjs/graphql-server": "0.50.0"
>>>>>>> 2515fba1
  }
}<|MERGE_RESOLUTION|>--- conflicted
+++ resolved
@@ -3,12 +3,7 @@
   "version": "0.0.0",
   "private": true,
   "dependencies": {
-<<<<<<< HEAD
-    "@redwoodjs/api": "1.0.0-rc.6",
-    "@redwoodjs/graphql-server": "1.0.0-rc.6"
-=======
     "@redwoodjs/api": "0.50.0",
     "@redwoodjs/graphql-server": "0.50.0"
->>>>>>> 2515fba1
   }
 }