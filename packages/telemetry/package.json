--- conflicted
+++ resolved
@@ -26,15 +26,9 @@
     ]
   },
   "dependencies": {
-<<<<<<< HEAD
     "@babel/runtime-corejs3": "7.18.9",
-    "@redwoodjs/internal": "2.2.1",
-    "@redwoodjs/structure": "2.2.1",
-=======
-    "@babel/runtime-corejs3": "7.16.7",
     "@redwoodjs/internal": "2.2.2",
     "@redwoodjs/structure": "2.2.2",
->>>>>>> 0dd41c9d
     "ci-info": "3.3.2",
     "core-js": "3.24.1",
     "cross-undici-fetch": "0.4.14",
