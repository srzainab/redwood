--- conflicted
+++ resolved
@@ -1,10 +1,6 @@
 {
   "name": "@redwoodjs/telemetry",
-<<<<<<< HEAD
-  "version": "2.1.1",
-=======
   "version": "2.2.0",
->>>>>>> 40010637
   "repository": {
     "type": "git",
     "url": "https://github.com/redwoodjs/redwood.git",
@@ -31,17 +27,10 @@
   },
   "dependencies": {
     "@babel/runtime-corejs3": "7.16.7",
-<<<<<<< HEAD
-    "@redwoodjs/internal": "2.1.1",
-    "@redwoodjs/structure": "2.1.1",
-    "ci-info": "3.3.2",
-    "core-js": "3.24.0",
-=======
     "@redwoodjs/internal": "2.2.0",
     "@redwoodjs/structure": "2.2.0",
     "ci-info": "3.3.2",
-    "core-js": "3.23.5",
->>>>>>> 40010637
+    "core-js": "3.24.0",
     "cross-undici-fetch": "0.4.14",
     "envinfo": "7.8.1",
     "systeminformation": "5.12.1",
