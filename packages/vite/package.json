--- conflicted
+++ resolved
@@ -64,18 +64,12 @@
   },
   "dependencies": {
     "@babel/runtime-corejs3": "7.22.6",
-<<<<<<< HEAD
-    "@redwoodjs/internal": "6.0.2",
-    "@redwoodjs/project-config": "6.0.2",
-    "@redwoodjs/web": "6.0.2",
+    "@redwoodjs/internal": "6.0.3",
+    "@redwoodjs/project-config": "6.0.3",
+    "@redwoodjs/web": "6.0.3",
     "@swc/core": "1.3.60",
     "@vitejs/plugin-react": "4.0.4",
     "acorn-loose": "8.3.0",
-=======
-    "@redwoodjs/internal": "6.0.3",
-    "@redwoodjs/project-config": "6.0.3",
-    "@vitejs/plugin-react": "4.0.3",
->>>>>>> 5c8fb2c0
     "buffer": "6.0.3",
     "core-js": "3.31.1",
     "dotenv-defaults": "5.0.2",
