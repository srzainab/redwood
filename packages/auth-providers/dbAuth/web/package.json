{
  "name": "@redwoodjs/auth-dbauth-web",
  "version": "6.0.0",
  "repository": {
    "type": "git",
    "url": "https://github.com/redwoodjs/redwood.git",
    "directory": "packages/auth-providers/dbAuth/web"
  },
  "license": "MIT",
  "main": "./dist/index.js",
  "types": "./dist/index.d.ts",
  "files": [
    "dist",
    "webAuthn"
  ],
  "scripts": {
    "build": "yarn build:js && yarn build:types",
    "build:js": "babel src -d dist --extensions \".js,.jsx,.ts,.tsx\" --copy-files --no-copy-ignored",
    "build:types": "tsc --build --verbose",
    "build:watch": "nodemon --watch src --ext \"js,jsx,ts,tsx,template\" --ignore dist --exec \"yarn build\"",
    "prepublishOnly": "NODE_ENV=production yarn build",
    "test": "jest src",
    "test:watch": "yarn test --watch"
  },
  "dependencies": {
    "@babel/runtime-corejs3": "7.22.6",
<<<<<<< HEAD
    "@redwoodjs/auth": "5.0.0",
=======
    "@redwoodjs/auth": "6.0.0",
>>>>>>> abf118db
    "@simplewebauthn/browser": "7.2.0",
    "core-js": "3.31.1"
  },
  "devDependencies": {
    "@babel/cli": "7.22.9",
    "@babel/core": "7.22.9",
    "@simplewebauthn/typescript-types": "7.0.0",
    "@types/react": "18.2.14",
    "jest": "29.6.1",
<<<<<<< HEAD
    "react": "18.3.0-canary-035a41c4e-20230704",
=======
    "react": "18.2.0",
>>>>>>> abf118db
    "typescript": "5.1.6"
  },
  "gitHead": "3905ed045508b861b495f8d5630d76c7a157d8f1"
}<|MERGE_RESOLUTION|>--- conflicted
+++ resolved
@@ -24,11 +24,7 @@
   },
   "dependencies": {
     "@babel/runtime-corejs3": "7.22.6",
-<<<<<<< HEAD
-    "@redwoodjs/auth": "5.0.0",
-=======
     "@redwoodjs/auth": "6.0.0",
->>>>>>> abf118db
     "@simplewebauthn/browser": "7.2.0",
     "core-js": "3.31.1"
   },
@@ -38,11 +34,7 @@
     "@simplewebauthn/typescript-types": "7.0.0",
     "@types/react": "18.2.14",
     "jest": "29.6.1",
-<<<<<<< HEAD
     "react": "18.3.0-canary-035a41c4e-20230704",
-=======
-    "react": "18.2.0",
->>>>>>> abf118db
     "typescript": "5.1.6"
   },
   "gitHead": "3905ed045508b861b495f8d5630d76c7a157d8f1"
