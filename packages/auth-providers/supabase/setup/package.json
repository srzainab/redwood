--- conflicted
+++ resolved
@@ -23,13 +23,8 @@
   },
   "dependencies": {
     "@babel/runtime-corejs3": "7.22.6",
-<<<<<<< HEAD
-    "@redwoodjs/cli-helpers": "6.0.6",
+    "@redwoodjs/cli-helpers": "6.0.7",
     "core-js": "3.32.0"
-=======
-    "@redwoodjs/cli-helpers": "6.0.7",
-    "core-js": "3.31.1"
->>>>>>> 79faf45e
   },
   "devDependencies": {
     "@babel/cli": "7.22.9",
