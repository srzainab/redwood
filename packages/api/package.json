--- conflicted
+++ resolved
@@ -46,18 +46,11 @@
     "uuid": "8.3.2"
   },
   "devDependencies": {
-<<<<<<< HEAD
     "@babel/cli": "7.18.10",
     "@babel/core": "7.18.10",
     "@clerk/clerk-sdk-node": "3.9.2",
-    "@redwoodjs/auth": "2.2.1",
+    "@redwoodjs/auth": "2.2.2",
     "@simplewebauthn/server": "5.4.5",
-=======
-    "@babel/cli": "7.16.7",
-    "@babel/core": "7.16.7",
-    "@clerk/clerk-sdk-node": "3.8.6",
-    "@redwoodjs/auth": "2.2.2",
->>>>>>> 0dd41c9d
     "@types/aws-lambda": "8.10.101",
     "@types/crypto-js": "4.1.1",
     "@types/jsonwebtoken": "8.5.8",
