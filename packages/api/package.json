{
  "name": "@redwoodjs/api",
  "version": "1.2.1",
  "repository": {
    "type": "git",
    "url": "https://github.com/redwoodjs/redwood.git",
    "directory": "packages/api"
  },
  "license": "MIT",
  "main": "./dist/index.js",
  "types": "./dist/index.d.ts",
  "bin": {
    "redwood": "./dist/bins/redwood.js",
    "rw": "./dist/bins/redwood.js",
    "rwfw": "./dist/bins/rwfw.js",
    "tsc": "./dist/bins/tsc.js"
  },
  "files": [
    "dist",
    "logger",
    "webhooks"
  ],
  "scripts": {
    "build": "yarn build:js && yarn build:types",
    "build:js": "babel src -d dist --extensions \".js,.ts,.tsx\"",
    "build:types": "tsc --build --verbose",
    "build:watch": "nodemon --watch src --ext \"js,ts,tsx\" --ignore dist --exec \"yarn build\"",
    "prepublishOnly": "NODE_ENV=production yarn build",
    "test": "jest src",
    "test:watch": "yarn test --watch"
  },
  "dependencies": {
    "@babel/runtime-corejs3": "7.16.7",
<<<<<<< HEAD
    "@prisma/client": "3.13.0",
=======
    "@prisma/client": "3.12.0",
>>>>>>> 38b6ce63
    "cross-undici-fetch": "0.3.6",
    "crypto-js": "4.1.1",
    "humanize-string": "2.1.0",
    "jsonwebtoken": "8.5.1",
    "jwks-rsa": "2.0.5",
    "md5": "2.3.0",
    "pascalcase": "1.0.0",
    "pino": "7.11.0",
    "title-case": "3.0.3",
    "uuid": "8.3.2"
  },
  "devDependencies": {
    "@babel/cli": "7.16.7",
    "@babel/core": "7.16.7",
    "@redwoodjs/auth": "1.2.1",
    "@types/crypto-js": "4.1.1",
    "@types/jsonwebtoken": "8.5.8",
    "@types/md5": "2.3.2",
    "@types/split2": "3.2.1",
    "aws-lambda": "1.0.7",
    "jest": "27.5.1",
    "split2": "4.1.0",
    "typescript": "4.6.4"
  },
  "peerDependencies": {
    "@clerk/clerk-sdk-node": "3.3.10",
    "@magic-sdk/admin": "1.4.1",
    "firebase-admin": "10.1.0"
  },
  "peerDependenciesMeta": {
    "@clerk/clerk-sdk-node": {
      "optional": true
    },
    "@magic-sdk/admin": {
      "optional": true
    },
    "firebase-admin": {
      "optional": true
    }
  },
  "gitHead": "3905ed045508b861b495f8d5630d76c7a157d8f1"
}<|MERGE_RESOLUTION|>--- conflicted
+++ resolved
@@ -31,11 +31,7 @@
   },
   "dependencies": {
     "@babel/runtime-corejs3": "7.16.7",
-<<<<<<< HEAD
     "@prisma/client": "3.13.0",
-=======
-    "@prisma/client": "3.12.0",
->>>>>>> 38b6ce63
     "cross-undici-fetch": "0.3.6",
     "crypto-js": "4.1.1",
     "humanize-string": "2.1.0",
