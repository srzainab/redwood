{
  "name": "@redwoodjs/api",
<<<<<<< HEAD
  "version": "1.2.1",
=======
  "version": "1.3.0",
>>>>>>> a5b61823
  "repository": {
    "type": "git",
    "url": "https://github.com/redwoodjs/redwood.git",
    "directory": "packages/api"
  },
  "license": "MIT",
  "main": "./dist/index.js",
  "types": "./dist/index.d.ts",
  "bin": {
    "redwood": "./dist/bins/redwood.js",
    "rw": "./dist/bins/redwood.js",
    "rwfw": "./dist/bins/rwfw.js",
    "tsc": "./dist/bins/tsc.js"
  },
  "files": [
    "dist",
    "logger",
    "webhooks"
  ],
  "scripts": {
    "build": "yarn build:js && yarn build:types",
    "build:js": "babel src -d dist --extensions \".js,.ts,.tsx\"",
    "build:types": "tsc --build --verbose",
    "build:watch": "nodemon --watch src --ext \"js,ts,tsx\" --ignore dist --exec \"yarn build\"",
    "prepublishOnly": "NODE_ENV=production yarn build",
    "test": "jest src",
    "test:watch": "yarn test --watch"
  },
  "dependencies": {
    "@babel/runtime-corejs3": "7.16.7",
    "@prisma/client": "3.13.0",
<<<<<<< HEAD
    "cross-undici-fetch": "0.4.1",
=======
    "cross-undici-fetch": "0.3.6",
>>>>>>> a5b61823
    "crypto-js": "4.1.1",
    "humanize-string": "2.1.0",
    "jsonwebtoken": "8.5.1",
    "jwks-rsa": "2.0.5",
    "md5": "2.3.0",
    "pascalcase": "1.0.0",
    "pino": "7.11.0",
    "title-case": "3.0.3",
    "uuid": "8.3.2"
  },
  "devDependencies": {
    "@babel/cli": "7.16.7",
    "@babel/core": "7.16.7",
<<<<<<< HEAD
    "@redwoodjs/auth": "1.2.1",
=======
    "@redwoodjs/auth": "1.3.0",
>>>>>>> a5b61823
    "@types/crypto-js": "4.1.1",
    "@types/jsonwebtoken": "8.5.8",
    "@types/md5": "2.3.2",
    "@types/split2": "3.2.1",
    "aws-lambda": "1.0.7",
    "jest": "27.5.1",
    "split2": "4.1.0",
    "typescript": "4.6.4"
  },
  "peerDependencies": {
    "@clerk/clerk-sdk-node": "3.3.10",
    "@magic-sdk/admin": "1.4.1",
    "firebase-admin": "10.1.0"
  },
  "peerDependenciesMeta": {
    "@clerk/clerk-sdk-node": {
      "optional": true
    },
    "@magic-sdk/admin": {
      "optional": true
    },
    "firebase-admin": {
      "optional": true
    }
  },
  "gitHead": "3905ed045508b861b495f8d5630d76c7a157d8f1"
}<|MERGE_RESOLUTION|>--- conflicted
+++ resolved
@@ -1,10 +1,6 @@
 {
   "name": "@redwoodjs/api",
-<<<<<<< HEAD
-  "version": "1.2.1",
-=======
   "version": "1.3.0",
->>>>>>> a5b61823
   "repository": {
     "type": "git",
     "url": "https://github.com/redwoodjs/redwood.git",
@@ -36,11 +32,7 @@
   "dependencies": {
     "@babel/runtime-corejs3": "7.16.7",
     "@prisma/client": "3.13.0",
-<<<<<<< HEAD
     "cross-undici-fetch": "0.4.1",
-=======
-    "cross-undici-fetch": "0.3.6",
->>>>>>> a5b61823
     "crypto-js": "4.1.1",
     "humanize-string": "2.1.0",
     "jsonwebtoken": "8.5.1",
@@ -54,11 +46,7 @@
   "devDependencies": {
     "@babel/cli": "7.16.7",
     "@babel/core": "7.16.7",
-<<<<<<< HEAD
-    "@redwoodjs/auth": "1.2.1",
-=======
     "@redwoodjs/auth": "1.3.0",
->>>>>>> a5b61823
     "@types/crypto-js": "4.1.1",
     "@types/jsonwebtoken": "8.5.8",
     "@types/md5": "2.3.2",
