{
  "name": "@redwoodjs/cli",
  "description": "The Redwood Command Line",
  "version": "0.33.3",
  "license": "MIT",
  "bin": {
    "redwood": "./dist/index.js",
    "rw": "./dist/index.js",
    "redwood-tools": "./dist/redwood-tools.js",
    "rwt": "./dist/redwood-tools.js"
  },
  "files": [
    "dist"
  ],
  "dependencies": {
<<<<<<< HEAD
    "@prisma/sdk": "2.23.0",
    "@redwoodjs/api-server": "^0.33.3",
    "@redwoodjs/internal": "^0.33.3",
    "@redwoodjs/prerender": "^0.33.3",
    "@redwoodjs/structure": "^0.33.3",
=======
    "@prisma/sdk": "2.24.1",
    "@redwoodjs/api-server": "^0.33.2",
    "@redwoodjs/internal": "^0.33.2",
    "@redwoodjs/prerender": "^0.33.2",
    "@redwoodjs/structure": "^0.33.2",
>>>>>>> a83b3fd8
    "boxen": "5.0.1",
    "camelcase": "6.0.0",
    "chalk": "4.1.1",
    "concurrently": "6.2.0",
    "core-js": "3.13.1",
    "cross-env": "7.0.3",
    "decamelize": "4.0.0",
    "dotenv-defaults": "2.0.2",
    "envinfo": "7.8.1",
    "execa": "5.1.1",
    "fs-extra": "10.0.0",
    "humanize-string": "2.1.0",
    "latest-version": "5.1.0",
    "listr": "0.14.3",
    "listr-verbose-renderer": "0.6.0",
    "lodash": "4.17.21",
    "param-case": "3.0.4",
    "pascalcase": "1.0.0",
    "pluralize": "8.0.0",
    "prettier": "2.3.1",
    "prompts": "2.4.1",
    "rimraf": "3.0.2",
    "terminal-link": "2.1.1",
    "yargs": "16.0.3"
  },
  "devDependencies": {
    "@types/listr": "0.14.3",
    "@types/node-fetch": "2.5.10"
  },
  "scripts": {
    "dev": "yarn build:js && __REDWOOD__CONFIG_PATH=../../__fixtures__/example-todo-main node dist/index.js",
    "build": "yarn build:js",
    "prepublishOnly": "yarn build",
    "build:clean-dist": "yarn rimraf 'dist/**/*/__tests__'",
    "build:js": "babel src -d dist --extensions \".js,.ts,.tsx\" --copy-files --no-copy-ignored && yarn build:clean-dist",
    "fix:permissions": "chmod +x dist/index.js dist/redwood-tools.js",
    "build:watch": "nodemon --watch src --ext \"js,ts,tsx,template\" --ignore dist --exec \"yarn build && yarn fix:permissions\"",
    "test": "jest",
    "test:watch": "yarn test --watch"
  },
  "gitHead": "8be6a35c2dfd5aaeb12d55be4f0c77eefceb7762"
}<|MERGE_RESOLUTION|>--- conflicted
+++ resolved
@@ -13,19 +13,11 @@
     "dist"
   ],
   "dependencies": {
-<<<<<<< HEAD
-    "@prisma/sdk": "2.23.0",
+    "@prisma/sdk": "2.24.1",
     "@redwoodjs/api-server": "^0.33.3",
     "@redwoodjs/internal": "^0.33.3",
     "@redwoodjs/prerender": "^0.33.3",
     "@redwoodjs/structure": "^0.33.3",
-=======
-    "@prisma/sdk": "2.24.1",
-    "@redwoodjs/api-server": "^0.33.2",
-    "@redwoodjs/internal": "^0.33.2",
-    "@redwoodjs/prerender": "^0.33.2",
-    "@redwoodjs/structure": "^0.33.2",
->>>>>>> a83b3fd8
     "boxen": "5.0.1",
     "camelcase": "6.0.0",
     "chalk": "4.1.1",
