--- conflicted
+++ resolved
@@ -1,10 +1,6 @@
 {
   "name": "@redwoodjs/structure",
-<<<<<<< HEAD
-  "version": "1.0.0-rc.6",
-=======
   "version": "0.50.0",
->>>>>>> 2515fba1
   "description": "noun: the arrangement of and relations between the parts or elements of something complex",
   "repository": {
     "type": "git",
@@ -34,13 +30,8 @@
     ]
   },
   "dependencies": {
-<<<<<<< HEAD
-    "@prisma/sdk": "3.10.0",
-    "@redwoodjs/internal": "1.0.0-rc.6",
-=======
     "@prisma/sdk": "3.11.0",
     "@redwoodjs/internal": "0.50.0",
->>>>>>> 2515fba1
     "@types/line-column": "1.0.0",
     "camelcase": "6.3.0",
     "deepmerge": "4.2.2",
