{
  "name": "@redwoodjs/structure",
  "version": "1.2.1",
  "description": "noun: the arrangement of and relations between the parts or elements of something complex",
  "repository": {
    "type": "git",
    "url": "https://github.com/redwoodjs/redwood.git",
    "directory": "packages/structure"
  },
  "license": "MIT",
  "main": "dist/index.js",
  "types": "./dist/index.d.ts",
  "files": [
    "dist"
  ],
  "scripts": {
    "build": "yarn build:js && yarn build:types",
    "build:js": "babel src -d dist --extensions \".js,.ts,.tsx\"",
    "build:types": "tsc --build --verbose",
    "build:watch": "nodemon --watch src --ext \"js,ts,tsx\" --ignore dist --exec \"yarn build\"",
    "prepublishOnly": "NODE_ENV=production yarn build",
    "prettier": "prettier --write './src/**/*.{ts,tsx}'",
    "test": "jest src",
    "test:watch": "yarn test --watch"
  },
  "jest": {
    "testPathIgnorePatterns": [
      "/fixtures/",
      "/dist/"
    ]
  },
  "dependencies": {
<<<<<<< HEAD
    "@prisma/sdk": "3.13.0",
    "@redwoodjs/internal": "1.2.0",
=======
    "@prisma/sdk": "3.12.0",
    "@redwoodjs/internal": "1.2.1",
>>>>>>> 38b6ce63
    "@types/line-column": "1.0.0",
    "camelcase": "6.3.0",
    "deepmerge": "4.2.2",
    "dotenv-defaults": "5.0.0",
    "enquirer": "2.3.6",
    "findup-sync": "5.0.0",
    "graphql": "16.4.0",
    "lazy-get-decorator": "2.2.0",
    "line-column": "1.0.2",
    "lodash": "4.17.21",
    "lodash-decorators": "6.0.1",
    "lru-cache": "6.0.0",
    "proxyquire": "2.1.3",
    "toml": "3.0.0",
    "ts-morph": "14.0.0",
    "vscode-languageserver": "6.1.1",
    "vscode-languageserver-textdocument": "1.0.4",
    "vscode-languageserver-types": "3.16.0",
    "yargs-parser": "21.0.1"
  },
  "devDependencies": {
    "@babel/cli": "7.16.7",
    "@babel/core": "7.16.7",
    "@types/fs-extra": "9.0.13",
    "@types/lodash": "4.14.182",
    "@types/lru-cache": "5.1.1",
    "@types/node": "16.11.33",
    "@types/vscode": "1.66.0",
    "jest": "27.5.1",
    "typescript": "4.6.4"
  },
  "gitHead": "3905ed045508b861b495f8d5630d76c7a157d8f1"
}<|MERGE_RESOLUTION|>--- conflicted
+++ resolved
@@ -30,13 +30,8 @@
     ]
   },
   "dependencies": {
-<<<<<<< HEAD
     "@prisma/sdk": "3.13.0",
-    "@redwoodjs/internal": "1.2.0",
-=======
-    "@prisma/sdk": "3.12.0",
     "@redwoodjs/internal": "1.2.1",
->>>>>>> 38b6ce63
     "@types/line-column": "1.0.0",
     "camelcase": "6.3.0",
     "deepmerge": "4.2.2",
