{
  "name": "@redwoodjs/record",
<<<<<<< HEAD
  "version": "1.0.0-rc.4",
  "files": [
    "dist"
  ],
  "main": "./dist/index.js",
  "types": "./dist/index.d.ts",
  "license": "MIT",
  "dependencies": {
    "@prisma/client": "3.5.0",
    "@prisma/sdk": "3.5.0",
    "core-js": "3.19.1"
  },
=======
  "version": "0.48.0",
>>>>>>> aeb7b538
  "repository": {
    "type": "git",
    "url": "https://github.com/redwoodjs/redwood.git",
    "directory": "packages/record"
  },
  "license": "MIT",
  "main": "./dist/index.js",
  "types": "./dist/index.d.ts",
  "files": [
    "dist"
  ],
  "scripts": {
    "build": "yarn build:js",
    "build:js": "babel src -d dist --extensions \".js,.ts,.tsx\"",
    "build:watch": "nodemon --watch src --ext \"js,ts,tsx\" --ignore dist --exec \"yarn build\"",
    "datamodel:parse": "node src/scripts/parse.js",
    "prepublishOnly": "NODE_ENV=production yarn build",
    "test": "jest src",
    "test:watch": "yarn test --watch"
  },
  "jest": {
    "testPathIgnorePatterns": [
      "/dist/"
    ]
  },
  "dependencies": {
    "@prisma/client": "3.10.0",
    "@prisma/sdk": "3.10.0",
    "core-js": "3.21.1"
  },
  "devDependencies": {
    "@babel/cli": "7.16.7",
    "@babel/core": "7.16.7",
    "jest": "27.5.1"
  },
  "gitHead": "3905ed045508b861b495f8d5630d76c7a157d8f1"
}<|MERGE_RESOLUTION|>--- conflicted
+++ resolved
@@ -1,21 +1,6 @@
 {
   "name": "@redwoodjs/record",
-<<<<<<< HEAD
-  "version": "1.0.0-rc.4",
-  "files": [
-    "dist"
-  ],
-  "main": "./dist/index.js",
-  "types": "./dist/index.d.ts",
-  "license": "MIT",
-  "dependencies": {
-    "@prisma/client": "3.5.0",
-    "@prisma/sdk": "3.5.0",
-    "core-js": "3.19.1"
-  },
-=======
   "version": "0.48.0",
->>>>>>> aeb7b538
   "repository": {
     "type": "git",
     "url": "https://github.com/redwoodjs/redwood.git",
