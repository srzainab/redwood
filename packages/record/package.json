{
  "name": "@redwoodjs/record",
<<<<<<< HEAD
  "version": "1.5.2",
=======
  "version": "2.0.0",
>>>>>>> 5f115a8b
  "repository": {
    "type": "git",
    "url": "https://github.com/redwoodjs/redwood.git",
    "directory": "packages/record"
  },
  "license": "MIT",
  "main": "./dist/index.js",
  "types": "./dist/index.d.ts",
  "files": [
    "dist"
  ],
  "scripts": {
    "build": "yarn build:js",
    "build:js": "babel src -d dist --extensions \".js,.ts,.tsx\"",
    "build:watch": "nodemon --watch src --ext \"js,ts,tsx\" --ignore dist --exec \"yarn build\"",
    "datamodel:parse": "node src/scripts/parse.js",
    "prepublishOnly": "NODE_ENV=production yarn build",
    "test": "jest src",
    "test:watch": "yarn test --watch"
  },
  "jest": {
    "testPathIgnorePatterns": [
      "/dist/"
    ]
  },
  "dependencies": {
    "@babel/runtime-corejs3": "7.16.7",
    "@prisma/client": "3.15.1",
    "core-js": "3.23.1"
  },
  "devDependencies": {
    "@babel/cli": "7.16.7",
    "@babel/core": "7.16.7",
<<<<<<< HEAD
    "@prisma/sdk": "3.15.1",
=======
    "@prisma/sdk": "3.14.0",
>>>>>>> 5f115a8b
    "esbuild": "0.14.43",
    "jest": "27.5.1"
  },
  "gitHead": "3905ed045508b861b495f8d5630d76c7a157d8f1"
}<|MERGE_RESOLUTION|>--- conflicted
+++ resolved
@@ -1,10 +1,6 @@
 {
   "name": "@redwoodjs/record",
-<<<<<<< HEAD
-  "version": "1.5.2",
-=======
   "version": "2.0.0",
->>>>>>> 5f115a8b
   "repository": {
     "type": "git",
     "url": "https://github.com/redwoodjs/redwood.git",
@@ -38,11 +34,7 @@
   "devDependencies": {
     "@babel/cli": "7.16.7",
     "@babel/core": "7.16.7",
-<<<<<<< HEAD
     "@prisma/sdk": "3.15.1",
-=======
-    "@prisma/sdk": "3.14.0",
->>>>>>> 5f115a8b
     "esbuild": "0.14.43",
     "jest": "27.5.1"
   },
