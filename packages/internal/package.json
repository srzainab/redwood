{
  "name": "@redwoodjs/internal",
<<<<<<< HEAD
  "version": "3.1.2",
=======
  "version": "3.2.0",
>>>>>>> 5c1e18d1
  "repository": {
    "type": "git",
    "url": "https://github.com/redwoodjs/redwood.git",
    "directory": "packages/internal"
  },
  "license": "MIT",
  "main": "dist/index.js",
  "types": "dist/index.d.ts",
  "bin": {
    "rw-gen": "./dist/generate/generate.js",
    "rw-gen-watch": "./dist/generate/watch.js"
  },
  "files": [
    "dist"
  ],
  "scripts": {
    "build": "yarn build:js && yarn build:types",
    "build:clean-dist": "rimraf 'dist/**/*/__tests__'",
    "build:js": "babel src -d dist --extensions \".js,.ts,.tsx\" --copy-files --no-copy-ignored && yarn build:clean-dist",
    "build:types": "tsc --build --verbose",
    "build:watch": "nodemon --watch src --ext \"js,ts,tsx\" --ignore dist --exec \"yarn build\"",
    "fix:permissions": "chmod +x dist/generate/generate.js dist/generate/watch.js",
    "prepublishOnly": "NODE_ENV=production yarn build",
    "test": "jest src",
    "test:watch": "yarn test --watch"
  },
  "dependencies": {
    "@babel/parser": "7.19.4",
    "@babel/plugin-transform-typescript": "7.19.3",
    "@babel/register": "7.18.9",
    "@babel/runtime-corejs3": "7.19.4",
    "@babel/traverse": "7.19.4",
    "@graphql-codegen/add": "3.2.1",
    "@graphql-codegen/cli": "2.13.6",
    "@graphql-codegen/core": "2.6.2",
    "@graphql-codegen/schema-ast": "2.5.1",
<<<<<<< HEAD
    "@graphql-codegen/typescript": "2.7.4",
    "@graphql-codegen/typescript-operations": "2.5.4",
    "@graphql-codegen/typescript-react-apollo": "3.3.4",
    "@graphql-codegen/typescript-resolvers": "2.7.4",
    "@redwoodjs/graphql-server": "3.1.2",
=======
    "@graphql-codegen/typescript": "2.7.3",
    "@graphql-codegen/typescript-operations": "2.5.3",
    "@graphql-codegen/typescript-react-apollo": "3.3.3",
    "@graphql-codegen/typescript-resolvers": "2.7.3",
    "@redwoodjs/graphql-server": "3.2.0",
>>>>>>> 5c1e18d1
    "babel-plugin-graphql-tag": "3.3.0",
    "babel-plugin-polyfill-corejs3": "0.6.0",
    "chalk": "4.1.2",
    "core-js": "3.25.5",
    "deepmerge": "4.2.2",
    "esbuild": "0.15.10",
    "fast-glob": "3.2.12",
    "findup-sync": "5.0.0",
    "fs-extra": "10.1.0",
    "graphql": "16.6.0",
    "kill-port": "1.6.1",
    "prettier": "2.7.1",
    "rimraf": "3.0.2",
    "string-env-interpolation": "1.0.1",
    "systeminformation": "5.12.6",
    "terminal-link": "2.1.1",
    "toml": "3.0.0",
    "typescript": "4.7.4"
  },
  "devDependencies": {
    "@babel/cli": "7.19.3",
    "@babel/core": "7.19.3",
    "@types/babel-plugin-tester": "9.0.5",
    "@types/babel__core": "7.1.19",
    "@types/findup-sync": "4.0.2",
    "@types/fs-extra": "9.0.13",
    "@types/rimraf": "3.0.2",
    "babel-plugin-tester": "10.1.0",
    "graphql-tag": "2.12.6",
    "jest": "29.1.2"
  },
  "gitHead": "3905ed045508b861b495f8d5630d76c7a157d8f1"
}<|MERGE_RESOLUTION|>--- conflicted
+++ resolved
@@ -1,10 +1,6 @@
 {
   "name": "@redwoodjs/internal",
-<<<<<<< HEAD
-  "version": "3.1.2",
-=======
   "version": "3.2.0",
->>>>>>> 5c1e18d1
   "repository": {
     "type": "git",
     "url": "https://github.com/redwoodjs/redwood.git",
@@ -41,19 +37,11 @@
     "@graphql-codegen/cli": "2.13.6",
     "@graphql-codegen/core": "2.6.2",
     "@graphql-codegen/schema-ast": "2.5.1",
-<<<<<<< HEAD
     "@graphql-codegen/typescript": "2.7.4",
     "@graphql-codegen/typescript-operations": "2.5.4",
     "@graphql-codegen/typescript-react-apollo": "3.3.4",
     "@graphql-codegen/typescript-resolvers": "2.7.4",
-    "@redwoodjs/graphql-server": "3.1.2",
-=======
-    "@graphql-codegen/typescript": "2.7.3",
-    "@graphql-codegen/typescript-operations": "2.5.3",
-    "@graphql-codegen/typescript-react-apollo": "3.3.3",
-    "@graphql-codegen/typescript-resolvers": "2.7.3",
     "@redwoodjs/graphql-server": "3.2.0",
->>>>>>> 5c1e18d1
     "babel-plugin-graphql-tag": "3.3.0",
     "babel-plugin-polyfill-corejs3": "0.6.0",
     "chalk": "4.1.2",
