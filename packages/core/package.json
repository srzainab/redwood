{
  "name": "@redwoodjs/core",
  "version": "1.0.2",
  "description": "Foundational packages and config required to build RedwoodJS.",
  "repository": {
    "type": "git",
    "url": "https://github.com/redwoodjs/redwood.git",
    "directory": "packages/core"
  },
  "license": "MIT",
  "bin": {
    "cross-env": "./dist/bins/cross-env.js",
    "eslint": "./dist/bins/eslint.js",
    "jest": "./dist/bins/jest.js",
    "nodemon": "./dist/bins/nodemon.js",
    "redwood": "./dist/bins/redwood.js",
    "rimraf": "./dist/bins/rimraf.js",
    "rw": "./dist/bins/redwood.js",
    "rw-api-server-watch": "./dist/bins/rw-api-server-watch.js",
    "rw-gen": "./dist/bins/rw-gen.js",
    "rw-gen-watch": "./dist/bins/rw-gen-watch.js",
    "rw-log-formatter": "./dist/bins/rw-log-formatter.js",
    "rwfw": "./dist/bins/rwfw.js"
  },
  "files": [
    "config",
    "dist"
  ],
  "scripts": {
    "build": "yarn build:js",
    "build:js": "babel src -d dist --extensions \".js,.ts,.tsx\"",
    "prepublishOnly": "NODE_ENV=production yarn build"
  },
  "resolutions": {
    "@types/react": "17.0.44"
  },
  "dependencies": {
    "@babel/cli": "7.16.7",
    "@babel/core": "7.16.7",
    "@babel/eslint-plugin": "7.16.5",
    "@babel/node": "7.16.7",
    "@babel/plugin-proposal-class-properties": "7.16.7",
    "@babel/plugin-proposal-decorators": "7.16.7",
    "@babel/plugin-proposal-private-methods": "7.16.7",
    "@babel/plugin-proposal-private-property-in-object": "7.16.7",
    "@babel/plugin-transform-runtime": "7.16.7",
    "@babel/preset-env": "7.16.7",
    "@babel/preset-react": "7.16.7",
    "@babel/preset-typescript": "7.16.7",
    "@babel/runtime-corejs3": "7.16.7",
<<<<<<< HEAD
    "@pmmmwh/react-refresh-webpack-plugin": "0.5.5",
    "@redwoodjs/cli": "1.0.1",
    "@redwoodjs/eslint-config": "1.0.1",
    "@redwoodjs/internal": "1.0.1",
    "@redwoodjs/testing": "1.0.1",
=======
    "@pmmmwh/react-refresh-webpack-plugin": "0.5.4",
    "@redwoodjs/cli": "1.0.2",
    "@redwoodjs/eslint-config": "1.0.2",
    "@redwoodjs/internal": "1.0.2",
    "@redwoodjs/testing": "1.0.2",
>>>>>>> 40b14520
    "babel-loader": "8.2.3",
    "babel-plugin-auto-import": "1.1.0",
    "babel-plugin-graphql-tag": "3.3.0",
    "babel-plugin-inline-react-svg": "2.0.1",
    "babel-plugin-module-resolver": "4.1.0",
    "babel-timing": "0.9.1",
    "copy-webpack-plugin": "10.2.4",
    "core-js": "3.22.0",
    "css-loader": "6.7.1",
    "css-minimizer-webpack-plugin": "3.4.1",
    "dotenv-webpack": "7.1.0",
    "esbuild": "0.14.36",
    "esbuild-loader": "2.18.0",
    "fast-glob": "3.2.11",
    "file-loader": "6.2.0",
    "graphql": "16.3.0",
    "graphql-tag": "2.12.6",
    "html-webpack-plugin": "5.5.0",
    "lodash.escaperegexp": "4.1.2",
    "mini-css-extract-plugin": "2.6.0",
    "nodemon": "2.0.15",
    "null-loader": "4.0.1",
    "react-refresh": "0.11.0",
    "rimraf": "3.0.2",
    "style-loader": "3.3.1",
    "svg-react-loader": "0.4.6",
    "typescript": "4.6.3",
    "url-loader": "4.1.1",
    "webpack": "5.72.0",
    "webpack-bundle-analyzer": "4.5.0",
    "webpack-cli": "4.9.2",
    "webpack-dev-server": "4.8.1",
    "webpack-manifest-plugin": "5.0.0",
    "webpack-merge": "5.8.0",
    "webpack-retry-chunk-load-plugin": "3.0.0"
  },
  "devDependencies": {
    "@types/rimraf": "3.0.2"
  },
  "gitHead": "3905ed045508b861b495f8d5630d76c7a157d8f1"
}<|MERGE_RESOLUTION|>--- conflicted
+++ resolved
@@ -48,19 +48,11 @@
     "@babel/preset-react": "7.16.7",
     "@babel/preset-typescript": "7.16.7",
     "@babel/runtime-corejs3": "7.16.7",
-<<<<<<< HEAD
     "@pmmmwh/react-refresh-webpack-plugin": "0.5.5",
-    "@redwoodjs/cli": "1.0.1",
-    "@redwoodjs/eslint-config": "1.0.1",
-    "@redwoodjs/internal": "1.0.1",
-    "@redwoodjs/testing": "1.0.1",
-=======
-    "@pmmmwh/react-refresh-webpack-plugin": "0.5.4",
     "@redwoodjs/cli": "1.0.2",
     "@redwoodjs/eslint-config": "1.0.2",
     "@redwoodjs/internal": "1.0.2",
     "@redwoodjs/testing": "1.0.2",
->>>>>>> 40b14520
     "babel-loader": "8.2.3",
     "babel-plugin-auto-import": "1.1.0",
     "babel-plugin-graphql-tag": "3.3.0",
