--- conflicted
+++ resolved
@@ -47,19 +47,11 @@
     "@babel/preset-react": "7.16.7",
     "@babel/preset-typescript": "7.16.7",
     "@babel/runtime-corejs3": "7.16.7",
-<<<<<<< HEAD
     "@pmmmwh/react-refresh-webpack-plugin": "0.5.7",
-    "@redwoodjs/cli": "1.5.0",
-    "@redwoodjs/eslint-config": "1.5.0",
-    "@redwoodjs/internal": "1.5.0",
-    "@redwoodjs/testing": "1.5.0",
-=======
-    "@pmmmwh/react-refresh-webpack-plugin": "0.5.6",
     "@redwoodjs/cli": "1.5.1",
     "@redwoodjs/eslint-config": "1.5.1",
     "@redwoodjs/internal": "1.5.1",
     "@redwoodjs/testing": "1.5.1",
->>>>>>> 96b0e0f4
     "babel-loader": "8.2.3",
     "babel-plugin-auto-import": "1.1.0",
     "babel-plugin-graphql-tag": "3.3.0",
