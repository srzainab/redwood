--- conflicted
+++ resolved
@@ -15,17 +15,10 @@
     "@babel/core": "7.16.7",
     "@babel/eslint-parser": "7.16.5",
     "@babel/eslint-plugin": "7.16.5",
-<<<<<<< HEAD
-    "@redwoodjs/internal": "1.0.0",
+    "@redwoodjs/internal": "1.0.1",
     "@typescript-eslint/eslint-plugin": "5.17.0",
     "@typescript-eslint/parser": "5.17.0",
     "eslint": "8.13.0",
-=======
-    "@redwoodjs/internal": "1.0.1",
-    "@typescript-eslint/eslint-plugin": "5.16.0",
-    "@typescript-eslint/parser": "5.16.0",
-    "eslint": "8.11.0",
->>>>>>> d1e09669
     "eslint-config-prettier": "8.5.0",
     "eslint-import-resolver-babel-module": "5.3.1",
     "eslint-plugin-babel": "5.3.1",
