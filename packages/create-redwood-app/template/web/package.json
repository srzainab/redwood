{
  "name": "web",
  "version": "0.0.0",
  "private": true,
  "browserslist": {
    "development": [
      "last 1 version"
    ],
    "production": [
      "defaults",
      "not IE 11",
      "not IE_Mob 11"
    ]
  },
  "dependencies": {
<<<<<<< HEAD
    "@redwoodjs/forms": "1.5.2",
    "@redwoodjs/router": "1.5.2",
    "@redwoodjs/web": "1.5.2",
=======
    "@redwoodjs/forms": "2.0.0",
    "@redwoodjs/router": "2.0.0",
    "@redwoodjs/web": "2.0.0",
>>>>>>> 5f115a8b
    "prop-types": "15.8.1",
    "react": "17.0.2",
    "react-dom": "17.0.2"
  }
}<|MERGE_RESOLUTION|>--- conflicted
+++ resolved
@@ -13,15 +13,9 @@
     ]
   },
   "dependencies": {
-<<<<<<< HEAD
-    "@redwoodjs/forms": "1.5.2",
-    "@redwoodjs/router": "1.5.2",
-    "@redwoodjs/web": "1.5.2",
-=======
     "@redwoodjs/forms": "2.0.0",
     "@redwoodjs/router": "2.0.0",
     "@redwoodjs/web": "2.0.0",
->>>>>>> 5f115a8b
     "prop-types": "15.8.1",
     "react": "17.0.2",
     "react-dom": "17.0.2"
