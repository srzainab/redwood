--- conflicted
+++ resolved
@@ -13,15 +13,9 @@
     ]
   },
   "dependencies": {
-<<<<<<< HEAD
-    "@redwoodjs/forms": "1.2.1",
-    "@redwoodjs/router": "1.2.1",
-    "@redwoodjs/web": "1.2.1",
-=======
     "@redwoodjs/forms": "1.3.0",
     "@redwoodjs/router": "1.3.0",
     "@redwoodjs/web": "1.3.0",
->>>>>>> a5b61823
     "prop-types": "15.8.1",
     "react": "17.0.2",
     "react-dom": "17.0.2"
