{
  "name": "web",
  "version": "0.0.0",
  "private": true,
  "browserslist": {
    "development": [
      "last 1 version"
    ],
    "production": [
      "defaults"
    ]
  },
  "dependencies": {
<<<<<<< HEAD
    "@redwoodjs/forms": "5.4.3",
    "@redwoodjs/router": "5.4.3",
    "@redwoodjs/web": "5.4.3",
=======
    "@redwoodjs/forms": "6.0.0",
    "@redwoodjs/router": "6.0.0",
    "@redwoodjs/web": "6.0.0",
>>>>>>> abf118db
    "prop-types": "15.8.1",
    "react": "18.3.0-canary-035a41c4e-20230704",
    "react-dom": "18.3.0-canary-035a41c4e-20230704"
  },
  "devDependencies": {
<<<<<<< HEAD
    "@redwoodjs/vite": "5.4.3"
=======
    "@redwoodjs/vite": "6.0.0"
>>>>>>> abf118db
  }
}<|MERGE_RESOLUTION|>--- conflicted
+++ resolved
@@ -11,24 +11,14 @@
     ]
   },
   "dependencies": {
-<<<<<<< HEAD
-    "@redwoodjs/forms": "5.4.3",
-    "@redwoodjs/router": "5.4.3",
-    "@redwoodjs/web": "5.4.3",
-=======
     "@redwoodjs/forms": "6.0.0",
     "@redwoodjs/router": "6.0.0",
     "@redwoodjs/web": "6.0.0",
->>>>>>> abf118db
     "prop-types": "15.8.1",
     "react": "18.3.0-canary-035a41c4e-20230704",
     "react-dom": "18.3.0-canary-035a41c4e-20230704"
   },
   "devDependencies": {
-<<<<<<< HEAD
-    "@redwoodjs/vite": "5.4.3"
-=======
     "@redwoodjs/vite": "6.0.0"
->>>>>>> abf118db
   }
 }