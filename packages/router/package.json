{
  "name": "@redwoodjs/router",
<<<<<<< HEAD
  "version": "1.3.3",
=======
  "version": "1.4.0",
>>>>>>> 19b85bb1
  "repository": {
    "type": "git",
    "url": "https://github.com/redwoodjs/redwood.git",
    "directory": "packages/router"
  },
  "license": "MIT",
  "main": "dist/index.js",
  "types": "dist/index.d.ts",
  "files": [
    "dist"
  ],
  "scripts": {
    "build": "yarn build:js && yarn build:types",
    "build:js": "babel src -d dist --extensions \".js,.ts,.tsx\"",
    "build:types": "tsc --build --verbose",
    "build:watch": "nodemon --watch src --ext \"js,ts,tsx\" --ignore dist --exec \"yarn build\"",
    "prepublishOnly": "NODE_ENV=production yarn build",
    "test": "jest src",
    "test:watch": "yarn test --watch"
  },
  "dependencies": {
    "@babel/runtime-corejs3": "7.16.7",
    "@reach/skip-nav": "0.16.0",
<<<<<<< HEAD
    "@redwoodjs/auth": "1.3.3",
    "core-js": "3.22.5",
=======
    "@redwoodjs/auth": "1.4.0",
    "core-js": "3.22.4",
>>>>>>> 19b85bb1
    "lodash.isequal": "4.5.0"
  },
  "devDependencies": {
    "@babel/cli": "7.16.7",
    "@babel/core": "7.16.7",
    "@types/lodash.isequal": "4.5.6",
    "@types/react": "17.0.45",
    "@types/react-dom": "17.0.16",
    "jest": "27.5.1",
    "prop-types": "15.8.1",
    "react": "17.0.2",
    "react-dom": "17.0.2",
    "typescript": "4.6.4"
  },
  "gitHead": "3905ed045508b861b495f8d5630d76c7a157d8f1"
}<|MERGE_RESOLUTION|>--- conflicted
+++ resolved
@@ -1,10 +1,6 @@
 {
   "name": "@redwoodjs/router",
-<<<<<<< HEAD
-  "version": "1.3.3",
-=======
   "version": "1.4.0",
->>>>>>> 19b85bb1
   "repository": {
     "type": "git",
     "url": "https://github.com/redwoodjs/redwood.git",
@@ -28,13 +24,8 @@
   "dependencies": {
     "@babel/runtime-corejs3": "7.16.7",
     "@reach/skip-nav": "0.16.0",
-<<<<<<< HEAD
-    "@redwoodjs/auth": "1.3.3",
+    "@redwoodjs/auth": "1.4.0",
     "core-js": "3.22.5",
-=======
-    "@redwoodjs/auth": "1.4.0",
-    "core-js": "3.22.4",
->>>>>>> 19b85bb1
     "lodash.isequal": "4.5.0"
   },
   "devDependencies": {
