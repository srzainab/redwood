--- conflicted
+++ resolved
@@ -25,21 +25,12 @@
   },
   "dependencies": {
     "@babel/runtime-corejs3": "7.22.6",
-<<<<<<< HEAD
-    "@redwoodjs/auth": "5.0.0",
-    "@redwoodjs/internal": "5.0.0",
-    "@redwoodjs/project-config": "5.0.0",
-    "@redwoodjs/router": "5.0.0",
-    "@redwoodjs/structure": "5.0.0",
-    "@redwoodjs/web": "5.0.0",
-=======
     "@redwoodjs/auth": "6.0.0",
     "@redwoodjs/internal": "6.0.0",
     "@redwoodjs/project-config": "6.0.0",
     "@redwoodjs/router": "6.0.0",
     "@redwoodjs/structure": "6.0.0",
     "@redwoodjs/web": "6.0.0",
->>>>>>> abf118db
     "@whatwg-node/fetch": "0.9.7",
     "babel-plugin-ignore-html-and-css-imports": "0.1.0",
     "cheerio": "1.0.0-rc.12",
