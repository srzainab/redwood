{
  "name": "@redwoodjs/codemods",
  "version": "1.3.1",
  "description": "Codemods to ease upgrading a RedwoodJS Project",
  "repository": {
    "type": "git",
    "url": "https://github.com/redwoodjs/redwood.git",
    "directory": "packages/codemods"
  },
  "license": "MIT",
  "bin": "./dist/codemods.js",
  "files": [
    "dist"
  ],
  "scripts": {
    "build": "yarn build:js",
    "build:js": "babel src -d dist --extensions \".js,.ts\" --ignore \"src/**/__tests__/**\" --ignore \"src/**/__testfixtures__/**\"",
    "build:watch": "nodemon --watch src --ignore dist --exec \"yarn build\"",
    "generate:codemod": "yarn node ./tasks/generateCodemod/generateCodemod.mjs",
    "prepublishOnly": "yarn build",
    "test": "NODE_ENV=test jest",
    "test:watch": "yarn test --watch"
  },
  "dependencies": {
    "@babel/cli": "7.16.7",
    "@babel/core": "7.16.7",
    "@babel/plugin-transform-typescript": "7.16.7",
    "@babel/runtime-corejs3": "7.16.7",
    "@vscode/ripgrep": "1.14.2",
<<<<<<< HEAD
    "core-js": "3.22.4",
=======
    "core-js": "3.22.2",
>>>>>>> 808cac67
    "cross-undici-fetch": "0.1.27",
    "deepmerge": "4.2.2",
    "fast-glob": "3.2.11",
    "findup-sync": "5.0.0",
    "jest": "27.5.1",
    "jscodeshift": "0.13.1",
    "prettier": "2.6.2",
    "tasuku": "2.0.0",
    "toml": "3.0.0",
    "yargs": "17.4.1"
  },
  "devDependencies": {
    "@types/babel__core": "7.1.19",
    "@types/fs-extra": "9.0.13",
    "@types/jscodeshift": "0.11.5",
    "@types/prettier": "2.6.0",
    "fs-extra": "10.1.0",
    "tempy": "1.0.1"
  },
  "gitHead": "3905ed045508b861b495f8d5630d76c7a157d8f1"
}<|MERGE_RESOLUTION|>--- conflicted
+++ resolved
@@ -27,11 +27,7 @@
     "@babel/plugin-transform-typescript": "7.16.7",
     "@babel/runtime-corejs3": "7.16.7",
     "@vscode/ripgrep": "1.14.2",
-<<<<<<< HEAD
     "core-js": "3.22.4",
-=======
-    "core-js": "3.22.2",
->>>>>>> 808cac67
     "cross-undici-fetch": "0.1.27",
     "deepmerge": "4.2.2",
     "fast-glob": "3.2.11",
