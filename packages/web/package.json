--- conflicted
+++ resolved
@@ -37,17 +37,10 @@
   },
   "dependencies": {
     "@apollo/client": "3.6.9",
-<<<<<<< HEAD
     "@babel/runtime-corejs3": "7.18.9",
-    "@redwoodjs/auth": "2.2.2",
+    "@redwoodjs/auth": "2.2.3",
     "core-js": "3.25.0",
     "graphql": "16.6.0",
-=======
-    "@babel/runtime-corejs3": "7.16.7",
-    "@redwoodjs/auth": "2.2.3",
-    "core-js": "3.23.5",
-    "graphql": "16.5.0",
->>>>>>> f4ca692f
     "graphql-tag": "2.12.6",
     "react-helmet-async": "1.3.0",
     "react-hot-toast": "2.3.0",
